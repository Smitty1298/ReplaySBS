--- conflicted
+++ resolved
@@ -54,12 +54,8 @@
     A loadable which contains other loadables. This means that it has three
     stages - unloaded, info loaded, and loaded.
 
-<<<<<<< HEAD
-    When info loaded, the :class:`~LoadableContainer` has :class:`Loadable`\s but
-=======
-    When info loaded, the :class:`~InfoLoadable` has :class:`~Loadable`\s but
->>>>>>> 21ddf09a
-    they are unloaded.
+    When info loaded, the :class:`~LoadableContainer` has :class:`~Loadable`\s
+    but they are unloaded.
 
     When loaded, the :class:`~InfoLoadable` has loaded :class:`Loadable`\s.
     """
@@ -97,14 +93,7 @@
 
 class ReplayContainer(LoadableContainer):
     """
-<<<<<<< HEAD
     A LoadableContainer guaranteed to only contain Replays and its subclasses.
-
-    Holds a list of Replays, in addition to being a :class:`~Loadable`.
-=======
-    An :class:`~InfoLoadable` which only holds :class:`~Replay`\s, and no other
-    :class:`~Loadable` subclasses.
->>>>>>> 21ddf09a
 
     ReplayContainer's start unloaded and become info loaded when
     :meth:`~LoadableContainer.load_info` is called. They become fully
@@ -529,29 +518,6 @@
         self.weight = weight
         self.loaded = True
 
-<<<<<<< HEAD
-=======
-        block = list(zip(*[(e.time_since_previous_action, e.x, e.y, e.keys_pressed) for e in self.replay_data]))
-
-        t = np.array(block[0], dtype=int).cumsum()
-        xy = np.array([block[1], block[2]], dtype=float).T
-        k = np.array(block[3], dtype=int)
-
-        t, t_sort = np.unique(t, return_index=True)
-        xy = xy[t_sort]
-        k = k[t_sort]
-
-        self.t = t
-        self.xy = xy
-        self.k = k
-
-    def num_replays(self):
-        return 1
-
-    def all_replays(self):
-        return [self]
-
->>>>>>> 21ddf09a
     def __repr__(self):
         return (f"Replay(timestamp={self.timestamp},map_id={self.map_id},user_id={self.user_id},mods={self.mods},"
                f"replay_id={self.replay_id},weight={self.weight},loaded={self.loaded},username={self.username})")
