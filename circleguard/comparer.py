import itertools
import sys
import logging
import math

import numpy as np
from scipy import signal, stats

from circleguard.loadable import Replay
<<<<<<< HEAD
from circleguard.enums import Mod, Detect
=======
from circleguard.mod import Mod
>>>>>>> 6e91caca
from circleguard.exceptions import InvalidArgumentsException, CircleguardException
import circleguard.utils as utils
from circleguard.result import StealResultSim, StealResultCorr

class Comparer:
    """
    Manages comparing :class:`~.replay.Replay`\s for replay stealing.

    Parameters
    ----------
    replays1: list[:class:`~circleguard.loadable.Replay`]
        The replays to compare against either ``replays2`` if ``replays2`` is
        not ``None``, or against other replays in ``replays1``.
    replays2: list[:class:`~circleguard.loadable.Replay`]
        The replays to compare against ``replays1``.

    Notes
    -----
    If ``replays2`` is passed, each replay in ``replays1`` is compared against
    each replay in ``replays2``. Otherwise, each replay in ``replays1`` is
    compared against each other replay in ``replays1``
    (``len(replays1) choose 2`` comparisons).

    The order of ``replays1`` and ``replays2`` has no effect; comparing 1 to 2
    is the same as comparing 2 to 1.

    See Also
    --------
    :class:`~circleguard.investigator.Investigator`, for investigating single
    replays.
    """

    def __init__(self, replays1, replays2, detect):
        self.log = logging.getLogger(__name__)

        # filter beatmaps we had no data for
        self.replays1 = [replay for replay in replays1 if replay.replay_data is not None]
        self.replays2 = [replay for replay in replays2 if replay.replay_data is not None] if replays2 else None

        self.mode = "double" if self.replays2 else "single"
        self.detect = detect

    def compare(self):
        """
        If ``replays2`` is not ``None``, compares all replays in replays1
        against all replays in replays2. Otherwise, compares all replays in
        ``replays1`` against all other replays in ``replays1``
        (``len(replays1) choose 2`` comparisons).

        Yields
        ------
        :class:`~.result.ComparisonResult`
            Results representing the comparison of two replays.
        """

        self.log.info("Comparing replays with mode: %s", self.mode)
        self.log.debug("replays1: %r", self.replays1)
        self.log.debug("replays2: %r", self.replays2)

        # can't make any comparisons
        if not self.replays1:
            return

        if self.mode == "double":
            iterator = itertools.product(self.replays1, self.replays2)
        elif self.mode == "single":
            iterator = itertools.combinations(self.replays1, 2)
        else:
            raise InvalidArgumentsException("'mode' must be one of 'double' or 'single'")

        for replay1, replay2 in iterator:
            if replay1.replay_id == replay2.replay_id:
                self.log.debug("Not comparing %r and %r with the same id", replay1, replay2)
                continue
            yield from self.compare_two_replays(replay1, replay2)


    def compare_two_replays(self, replay1, replay2):
        """
        Compares two :class:`~.replay.Replay`\s.

        Parameters
        ----------
        replay1: :class:`~.replay.Replay`
            The first replay to compare.
        replay2: :class:`~.replay.Replay`
            The second replay to compare.

        Returns
        -------
        :class:`~.result.ComparisonResult`
            The result of comparing ``replay1`` to ``replay2``.
        """
        self.log.log(utils.TRACE, "comparing %r and %r", replay1, replay2)

        # perform preprocessing here as an optimization, so it is not repeated
        # within different comparison algorithms. This will likely need to
        # become more advanced if we add more (and different) algorithms.
        xy1, xy2 = Comparer.interpolate(replay1, replay2)
        xy1, xy2 = Comparer.clean(xy1, xy2)

        # flip if one but not both has HR
        if (Mod.HR in replay1.mods) ^ (Mod.HR in replay2.mods):
            xy1[:, 1] = 384 - xy1[:, 1]

        if Detect.STEAL_SIM & self.detect:
            mean = Comparer.compute_similarity(xy1, xy2)
            yield StealResultSim(replay1, replay2, mean)
        if Detect.STEAL_CORR & self.detect:
            correlation = Comparer.compute_correlation(xy1, xy2)
            yield StealResultCorr(replay1, replay2, correlation)


    @staticmethod
    def compute_similarity(xy1, xy2):
        """
        Calculates the average distance between two sets of cursor position
        data.

        Parameters
        ----------
        replay1: ndarray
            The first xy data to compare.
        replay2: ndarray
            The second xy data to compare.

        Returns
        -------
        float
            The mean distance between the two datasets.
        """

        # euclidean distance
        distance = xy1 - xy2
        distance = (distance ** 2).sum(axis=1) ** 0.5
        return distance.mean()

    @staticmethod
    def compute_correlation(xy1, xy2, num_chunks=1):

        xy1 = xy1.T
        xy2 = xy2.T

        # Sectioned into 20 chunks, used to ignore outliers (eg. long replay
        # with breaks is copied, and the cheater cursordances during the break)
        horizontal_length = xy1.shape[1] - xy1.shape[1] % num_chunks
        xy1_sections = np.hsplit(xy1[:,:horizontal_length], num_chunks)
        xy2_sections = np.hsplit(xy2[:,:horizontal_length], num_chunks)
        correlations = []
        for (xy1_section, xy2_section) in zip(xy1_sections, xy2_sections):
            xy1_section -= np.mean(xy1_section)
            xy2_section -= np.mean(xy2_section)
            norm = np.std(xy1_section) * np.std(xy2_section) * xy1_section.size
            cross_correlation_matrix = signal.correlate(xy1_section, xy2_section) / norm
            # Pick the lag with the maximum correlation, this likely in
            # most cases is 0 lag
            max_correlation = np.max(cross_correlation_matrix)
            correlations.append(max_correlation)
        # take the median of all the chunks so we throw away any outliers
        return np.median(correlations)


    @staticmethod
    def interpolate(replay1, replay2):
        """
        Interpolates the xy data of the shorter replay to the longer replay.

        Returns
        -------
        (ndarray, ndarray)
            The interpolated replay data of the first and second replay
            respectively.

        Notes
        -----
        This method does not modify the xy data of the passed replays.
        Also note that the length of the two returned arrays will be equal.
        This is a (desired) side effect of interpolating.
        """

        if len(replay1.t) > len(replay2.t):
            # copy data. Not necessary for ``replay2.xy`` because ``np.interp``
            # is not in place, and we use that as xy2
            xy1 = np.array(replay1.xy)

            xy2x = np.interp(replay1.t, replay2.t, replay2.xy[:, 0])
            xy2y = np.interp(replay1.t, replay2.t, replay2.xy[:, 1])
            xy2 = np.array([xy2x, xy2y]).T
        else:
            xy2 = np.array(replay2.xy)

            xy1x = np.interp(replay2.t, replay1.t, replay1.xy[:, 0])
            xy1y = np.interp(replay2.t, replay1.t, replay1.xy[:, 1])
            xy1 = np.array([xy1x, xy1y]).T

        return (xy1, xy2)


    @staticmethod
    def clean(xy1, xy2):
        """
        Cleans the given xy data to only include indices where both coordinates
        are inside the osu gameplay window (a 512 by 384 osu!pixel window).

        Warnings
        --------
        The length of the two passed arrays must be equal.
        """

        valid = np.all(([0, 0] <= xy1) & (xy1 <= [512, 384]), axis=1) & np.all(([0, 0] <= xy2) & (xy2 <= [512, 384]), axis=1)
        xy1 = xy1[valid]
        xy2 = xy2[valid]
        return (xy1, xy2)


    def __repr__(self):
        return f"Comparer(replays1={self.replays1},replays2={self.replays2})"

    def __str__(self):
        return f"Comparer with {len(self.replays1)} and {len(self.replays2)} replays"<|MERGE_RESOLUTION|>--- conflicted
+++ resolved
@@ -7,11 +7,8 @@
 from scipy import signal, stats
 
 from circleguard.loadable import Replay
-<<<<<<< HEAD
-from circleguard.enums import Mod, Detect
-=======
+from circleguard.enums import Detect
 from circleguard.mod import Mod
->>>>>>> 6e91caca
 from circleguard.exceptions import InvalidArgumentsException, CircleguardException
 import circleguard.utils as utils
 from circleguard.result import StealResultSim, StealResultCorr
