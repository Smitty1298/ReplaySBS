<<<<<<< HEAD
import numpy as np

from circleguard import ReplayPath, Mod, Detect, StealResultSim, StealResultCorr
from tests.utils import CGTestCase, DELTA, RES, THRESHOLD_STEAL
=======
from circleguard import ReplayPath, Mod, Detect

from tests.utils import CGTestCase, DELTA, RES
>>>>>>> 6e91caca

class TestCorrection(CGTestCase):
    @classmethod
    def setUpClass(cls):
        super().setUpClass()
        cls.r1 = ReplayPath(RES / "corrected_replay1.osr")

    def test_cheated(self):
        r = list(self.cg.correction_check(self.r1))[0]
        snaps = r.snaps

        self.assertEqual(len(snaps), 15)
        # beginning
        self.assertEqual(snaps[0].time, 5103)
        self.assertAlmostEqual(snaps[0].angle, 7.38491, delta=DELTA)
        self.assertAlmostEqual(snaps[0].distance, 16.69009, delta=DELTA)
        # middle
        self.assertEqual(snaps[8].time, 71652)
        self.assertAlmostEqual(snaps[8].angle, 6.34890, delta=DELTA)
        self.assertAlmostEqual(snaps[8].distance, 27.59918, delta=DELTA)
        # end
        self.assertEqual(snaps[14].time, 79053)
        self.assertAlmostEqual(snaps[14].angle, 8.77141, delta=DELTA)
        self.assertAlmostEqual(snaps[14].distance, 8.21841, delta=DELTA)


class TestSteal(CGTestCase):

    @classmethod
    def setUpClass(cls):
        super().setUpClass()
        cls.stolen1 = ReplayPath(RES / "stolen_replay1.osr")
        cls.stolen2 = ReplayPath(RES / "stolen_replay2.osr")
        cls.legit1 = ReplayPath(RES / "legit_replay1.osr")
        cls.legit2 = ReplayPath(RES / "legit_replay2.osr")

    @staticmethod
    def add_noise_and_positional_translation_to_replay(replay, pixel_offset, std_deviation):
        mean = [pixel_offset, pixel_offset]
        covariance_matrix = [[std_deviation, std_deviation],[std_deviation,std_deviation]]
        replay.xy = replay.xy + np.random.default_rng().multivariate_normal(mean, covariance_matrix, len(replay.xy))

    def test_cheated(self):
        # taken from http://redd.it/bvfv8j, remodded replay by same user (CielXDLP) from HDHR to FLHDHR
        replays = [self.stolen1, self.stolen2]
        r = list(self.cg.steal_check(replays))
        self.assertEqual(len(r), 1, f"{len(r)} results returned instead of 1")
        r = r[0]
        self.assertTrue(r.similarity < Detect.SIM_LIMIT, "Cheated replays were not detected as cheated")

        r1 = r.replay1
        r2 = r.replay2
        earlier = r.earlier_replay
        later = r.later_replay

        self.assertAlmostEqual(r.similarity, 2.20915, delta=DELTA, msg="Similarity is not correct")
        self.assertEqual(r1.map_id, r2.map_id, "Replay map ids did not match")
        self.assertEqual(r1.map_id, 1988753, "Replay map id was not correct")
        self.assertEqual(earlier.mods, Mod.HD + Mod.HR, "Earlier replay mods was not correct")
        self.assertEqual(later.mods, Mod.FL + Mod.HD + Mod.HR, "Later replay mods was not correct")
        self.assertEqual(earlier.replay_id, 2801164636, "Earlier replay id was not correct")
        self.assertEqual(later.replay_id, 2805164683, "Later replay id was not correct")
        self.assertEqual(r1.username, r2.username, "Replay usernames did not match")

    def test_legitimate(self):
        replays = [self.legit1, self.legit2]
        r = list(self.cg.steal_check(replays))
        self.assertEqual(len(r), 1, f"{len(r)} results returned instead of 1")
        r = r[0]
        self.assertFalse(r.similarity < Detect.SIM_LIMIT, "Legitimate replays were detected as stolen")

        r1 = r.replay1
        r2 = r.replay2
        earlier = r.earlier_replay
        later = r.later_replay

        self.assertAlmostEqual(r.similarity, 23.11035, delta=DELTA, msg="Similarity is not correct")
        self.assertEqual(r1.map_id, r2.map_id, "Replay map ids did not match")
        self.assertEqual(r1.map_id, 722238, "Replay map id was not correct")
        self.assertEqual(earlier.mods, Mod.HD + Mod.NC, "Earlier replay mods was not correct")
        self.assertEqual(later.mods, Mod.HD + Mod.DT, "Later replay mods was not correct")
        self.assertEqual(earlier.replay_id, 2157431869, "Earlier replay id was not correct")
        self.assertEqual(later.replay_id, 2309618113, "Later replay id was not correct")
        self.assertEqual(earlier.username, "Crissinop", "Earlier username was not correct")
        self.assertEqual(later.username, "TemaZpro", "Later username was not correct")

    def test_num_invariance(self):
        replays = [self.stolen1, self.stolen2, self.legit1, self.legit2]

        for num in range(2, 5):
            r = list(self.cg.steal_check(replays[:num]))
            results_num = num * (num - 1) / 2 # n choose k formula with k=2
            self.assertEqual(len(r), results_num, f"{len(r)} results returned instead of {results_num}")
            r = r[0]
            self.assertTrue(r.similarity < Detect.SIM_LIMIT, f"Cheated replays were not detected as cheated at num {num}")

            r1 = r.replay1
            r2 = r.replay2
            earlier = r.earlier_replay
            later = r.later_replay

            self.assertAlmostEqual(r.similarity, 2.20915, delta=DELTA, msg=f"Similarity is not correct at num {num}")
            self.assertEqual(r1.map_id, r2.map_id, f"Replay map ids did not match at num {num}")
            self.assertEqual(r1.map_id, 1988753, f"r1 map id was not correct at num {num}")
            self.assertEqual(earlier.mods, Mod.HD + Mod.HR, f"Earlier replay mods was not correct at num {num}")
            self.assertEqual(later.mods, Mod.FL + Mod.HD + Mod.HR, f"Later replay mods was not correct at num {num}")
            self.assertEqual(earlier.replay_id, 2801164636, f"Earlier replay id was not correct at num {num}")
            self.assertEqual(later.replay_id, 2805164683, f"Later replay id was not correct at num {num}")
            self.assertEqual(r1.username, r2.username, f"Replay usernames did not match at num {num}")


    def test_robustness_to_translation(self):
        # copy replay to avoid any missahaps when we mutate the data
        stolen2 = ReplayPath(self.stolen2.path)
        replays = [self.stolen1, stolen2]
        self.cg.load(stolen2)
        TestSteal.add_noise_and_positional_translation_to_replay(stolen2, 10, 3)
        results = list(self.cg.steal_check(replays, method=Detect.STEAL_CORR | Detect.STEAL_SIM))

        self.assertEqual(len(results), 2, f"{len(results)} results returned instead of 2")
        for r in results:
            if isinstance(r, StealResultSim):
                self.assertTrue(r.similarity < THRESHOLD_STEAL, "Cheated replays were not detected as cheated with sim")
            if isinstance(r, StealResultCorr):
                self.assertTrue(r.correlation > 0.999, "Cheated replays were not detected as cheated with corr")<|MERGE_RESOLUTION|>--- conflicted
+++ resolved
@@ -1,13 +1,7 @@
-<<<<<<< HEAD
 import numpy as np
 
 from circleguard import ReplayPath, Mod, Detect, StealResultSim, StealResultCorr
-from tests.utils import CGTestCase, DELTA, RES, THRESHOLD_STEAL
-=======
-from circleguard import ReplayPath, Mod, Detect
-
 from tests.utils import CGTestCase, DELTA, RES
->>>>>>> 6e91caca
 
 class TestCorrection(CGTestCase):
     @classmethod
@@ -130,6 +124,6 @@
         self.assertEqual(len(results), 2, f"{len(results)} results returned instead of 2")
         for r in results:
             if isinstance(r, StealResultSim):
-                self.assertTrue(r.similarity < THRESHOLD_STEAL, "Cheated replays were not detected as cheated with sim")
+                self.assertTrue(r.similarity < Detect.SIM_LIMIT, "Cheated replays were not detected as cheated with sim")
             if isinstance(r, StealResultCorr):
                 self.assertTrue(r.correlation > 0.999, "Cheated replays were not detected as cheated with corr")